import os
<<<<<<< HEAD

# Ensure repository root is on the path
sys.path.append(os.path.abspath(os.path.join(os.path.dirname(__file__), "../..")))


def test_mejor_copy():
    candidatos = [
        {"Confianza_cv": 0.8, "MAPE_cv": 3},
        {"Confianza_cv": 0.7, "MAPE_cv": 2},
    ]
    candidatos.sort(key=lambda x: (-x["Confianza_cv"], x["MAPE_cv"]))
    mejor = candidatos[0].copy()
    mejor["warning"] = "changed"
    assert "warning" not in candidatos[0]
=======
import tempfile
import pandas as pd
import numpy as np
from ADRpy.analisis.Modulos.imputacion_correlacion.imputacion_correlacion import imputacion_correlacion

def test_imputacion_correlacion_basica():
    df, reporte = imputacion_correlacion('ADRpy/analisis/Data/Datos_aeronaves.xlsx')
    assert not df.isna().any().any()
    assert 'Confianza_cv' in reporte.columns

def test_single_warning_per_missing_cell():
    data = pd.DataFrame({
        'Modelo': ['a', 'b', 'c'],
        'Misión': [1, 1, 1],
        'X': [1, 1, 1],
        'Y': [np.nan, np.nan, 5],
    })
    tmp = tempfile.mktemp(suffix='.xlsx')
    with pd.ExcelWriter(tmp, engine='openpyxl') as writer:
        data.to_excel(writer, sheet_name='data_frame_prueba', index=False)
    try:
        _, reporte = imputacion_correlacion(None, path=tmp)
        assert len(reporte) == data['Y'].isna().sum()
    finally:
        os.remove(tmp)
>>>>>>> 78843700
<|MERGE_RESOLUTION|>--- conflicted
+++ resolved
@@ -1,20 +1,4 @@
 import os
-<<<<<<< HEAD
-
-# Ensure repository root is on the path
-sys.path.append(os.path.abspath(os.path.join(os.path.dirname(__file__), "../..")))
-
-
-def test_mejor_copy():
-    candidatos = [
-        {"Confianza_cv": 0.8, "MAPE_cv": 3},
-        {"Confianza_cv": 0.7, "MAPE_cv": 2},
-    ]
-    candidatos.sort(key=lambda x: (-x["Confianza_cv"], x["MAPE_cv"]))
-    mejor = candidatos[0].copy()
-    mejor["warning"] = "changed"
-    assert "warning" not in candidatos[0]
-=======
 import tempfile
 import pandas as pd
 import numpy as np
@@ -39,5 +23,4 @@
         _, reporte = imputacion_correlacion(None, path=tmp)
         assert len(reporte) == data['Y'].isna().sum()
     finally:
-        os.remove(tmp)
->>>>>>> 78843700
+        os.remove(tmp)